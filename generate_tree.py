"""Generates subset_structure_released.xml from structured_released.xml

Constructs minimal tree such that all wnids contained in
tiny-imagenet-200/wnids.txt and their ancestors are included.
"""


from utils.xmlutils import keep_matched_nodes_and_ancestors, count_nodes, \
    compute_depth, compute_num_children, prune_single_child_nodes, \
    prune_duplicate_leaves
from utils.nltkutils import build_minimal_wordnet_tree
import xml.etree.ElementTree as ET
import argparse
import os


parser = argparse.ArgumentParser()
parser.add_argument('--dataset',
    help='Must be a folder data/{dataset} containing a wnids.txt',
<<<<<<< HEAD
    choices=('tiny-imagenet-200', 'CIFAR10', 'CIFAR100'),
    default='CIFAR10')

=======
    choices=('tiny-imagenet-200', 'cifar10', 'CIFAR100'),
    default='cifar10')
parser.add_argument('--method', choices=('prune', 'build'),
    help='structure_released.xml apparently is missing many CIFAR100 classes. '
    'As a result, pruning does not work for CIFAR100',
    default='build')
>>>>>>> eeac4d7b
args = parser.parse_args()

directory = os.path.join('data', args.dataset)
with open(os.path.join(directory, 'wnids.txt')) as f:
    wnids = [wnid.strip() for wnid in f.readlines()]

def print_tree_stats(tree, name):
    print(' => {} nodes in {} tree'.format(count_nodes(tree), name))
    print(' => {} depth for {} tree'.format(compute_depth(tree), name))

if args.method == 'prune':
    tree = ET.parse('structure_released.xml')

    print_tree_stats(tree, 'original')
    tree = keep_matched_nodes_and_ancestors(tree, [
        './/synset[@wnid="{}"]'.format(wnid) for wnid in wnids
    ])
elif args.method == 'build':
    tree = build_minimal_wordnet_tree(wnids)

print_tree_stats(tree, 'matched')
# lol
tree = prune_single_child_nodes(tree)
tree = prune_single_child_nodes(tree)
tree = prune_single_child_nodes(tree)

# prune duplicate leaves
tree = prune_duplicate_leaves(tree)


print_tree_stats(tree, 'pruned')

num_children = compute_num_children(tree)
print(' => {} max number of children'.format(max(num_children)))

print(num_children)
path = os.path.join(directory, 'tree.xml')
tree.write(path)

print('Wrote final pruned tree to {}'.format(path))

wnids_set = {node.get('wnid') for node in tree.iter()}
assert all(wnid.strip() in wnids_set for wnid in wnids), \
    [wnid.strip() for wnid in wnids if wnid.strip() not in wnids_set]<|MERGE_RESOLUTION|>--- conflicted
+++ resolved
@@ -17,18 +17,13 @@
 parser = argparse.ArgumentParser()
 parser.add_argument('--dataset',
     help='Must be a folder data/{dataset} containing a wnids.txt',
-<<<<<<< HEAD
     choices=('tiny-imagenet-200', 'CIFAR10', 'CIFAR100'),
     default='CIFAR10')
-
-=======
-    choices=('tiny-imagenet-200', 'cifar10', 'CIFAR100'),
-    default='cifar10')
 parser.add_argument('--method', choices=('prune', 'build'),
     help='structure_released.xml apparently is missing many CIFAR100 classes. '
     'As a result, pruning does not work for CIFAR100',
     default='build')
->>>>>>> eeac4d7b
+
 args = parser.parse_args()
 
 directory = os.path.join('data', args.dataset)
