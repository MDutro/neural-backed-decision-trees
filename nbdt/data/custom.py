import torch
import numpy as np
from torch.utils.data import Dataset
from collections import defaultdict
from nbdt.utils import DATASET_TO_NUM_CLASSES, DATASETS
from collections import defaultdict
from nbdt.thirdparty.wn import get_wnids, FakeSynset, wnid_to_synset, wnid_to_name
from nbdt.thirdparty.nx import get_leaves, get_leaf_to_path, read_graph
from nbdt.utils import (
    dataset_to_default_path_graph,
    dataset_to_default_path_wnids,
    hierarchy_to_path_graph)
from . import imagenet
from . import cifar
import torch.nn as nn
import random


__all__ = names = ('CIFAR10IncludeLabels',
                   'CIFAR100IncludeLabels', 'TinyImagenet200IncludeLabels',
                   'Imagenet1000IncludeLabels', 'CIFAR10ExcludeLabels',
                   'CIFAR100ExcludeLabels', 'TinyImagenet200ExcludeLabels',
                   'Imagenet1000ExcludeLabels', 'CIFAR10ResampleLabels',
                   'CIFAR100ResampleLabels', 'TinyImagenet200ResampleLabels',
                   'Imagenet1000ResampleLabels')
keys = ('include_labels', 'exclude_labels', 'include_classes', 'probability_labels')


def add_arguments(parser):
    parser.add_argument('--probability-labels', nargs='*', type=float)
    parser.add_argument('--include-labels', nargs='*', type=int)
    parser.add_argument('--exclude-labels', nargs='*', type=int)
    parser.add_argument('--include-classes', nargs='*', type=int)


class ResampleLabelsDataset(Dataset):
    """
    Dataset that includes only the labels provided, with a limited number of
    samples. Note that labels are integers in [0, k) for a k-class dataset.

    :drop_classes bool: Modifies the dataset so that it is only a m-way
                        classification where m of k classes are kept. Otherwise,
                        the problem is still k-way.
    """

    accepts_probability_labels = True

    def __init__(self, dataset, probability_labels=1, drop_classes=False, seed=0):
        self.dataset = dataset
        self.classes = dataset.classes
        self.labels = list(range(len(self.classes)))
        self.probability_labels = self.get_probability_labels(dataset, probability_labels)

        self.drop_classes = drop_classes
        if self.drop_classes:
            self.classes, self.labels = self.get_classes_after_drop(
                dataset, probability_labels)

        assert self.labels, 'No labels are included in `include_labels`'

        self.new_to_old = self.build_index_mapping(seed=seed)

    def get_probability_labels(self, dataset, ps):
        if not isinstance(ps, (tuple, list)):
            return [ps] * len(dataset.classes)
        if len(ps) == 1:
            return ps * len(dataset.classes)
        assert len(ps) == len(dataset.classes), (
            f'Length of probabilities vector {len(ps)} must equal that of the '
            f'dataset classes {len(dataset.classes)}.'
        )
        return ps

    def apply_drop(self, dataset, ps):
        classes = [
            cls for p, cls in zip(ps, dataset.classes)
            if p > 0
        ]
        labels = [i for p, i in zip(ps, range(len(dataset.classes))) if p > 0]
        return classes, labels

    def build_index_mapping(self, seed=0):
        """Iterates over all samples in dataset.

        Remaps all to-be-included samples to [0, n) where n is the number of
        samples with a class in the whitelist.

        Additionally, the outputted list is truncated to match the number of
        desired samples.
        """
        random.seed(seed)

        new_to_old = []
        for old, (_, label) in enumerate(self.dataset):
            if random.random() < self.probability_labels[label]:
                new_to_old.append(old)
        return new_to_old

    def __getitem__(self, index_new):
        index_old = self.new_to_old[index_new]
        sample, label_old = self.dataset[index_old]

        label_new = label_old
        if self.drop_classes:
            label_new = self.include_labels.index(label_old)

        return sample, label_new

    def __len__(self):
        return len(self.new_to_old)


class IncludeLabelsDataset(ResampleLabelsDataset):

    accepts_include_labels = True
    accepts_probability_labels = False

    def __init__(self, dataset, include_labels=(0,)):
        super().__init__(dataset, probability_labels=[
            int(cls in include_labels) for cls in range(len(dataset.classes))
        ])


<<<<<<< HEAD
def get_resample_labels_dataset(dataset):
    class Cls(ResampleLabelsDataset):
        def __init__(self, *args, root='./data', probability_labels=1, **kwargs):
            super().__init__(
                dataset=dataset(*args, root=root, **kwargs),
                probability_labels=probability_labels)
    Cls.__name__ = f'{dataset.__class__.__name__}ResampleLabels'
    return Cls
=======
class CIFAR10ResampleLabels(ResampleLabelsDataset):

    def __init__(self, *args, root='./data', probability_labels=1, **kwargs):
        super().__init__(
            dataset=cifar.CIFAR10(*args, root=root, **kwargs),
            probability_labels=probability_labels)


class CIFAR100ResampleLabels(ResampleLabelsDataset):

    def __init__(self, *args, root='./data', probability_labels=1, **kwargs):
        super().__init__(
            dataset=cifar.CIFAR100(*args, root=root, **kwargs),
            probability_labels=probability_labels)


class TinyImagenet200ResampleLabels(ResampleLabelsDataset):

    def __init__(self, *args, root='./data', probability_labels=1, **kwargs):
        super().__init__(
            dataset=imagenet.TinyImagenet200(*args, root=root, **kwargs),
            probability_labels=probability_labels)
>>>>>>> 2422114f


CIFAR10ResampleLabels = get_resample_labels_dataset(datasets.CIFAR10)
CIFAR100ResampleLabels = get_resample_labels_dataset(datasets.CIFAR100)
TinyImagenet200ResampleLabels = get_resample_labels_dataset(imagenet.TinyImagenet200)
Imagenet1000ResampleLabels = get_resample_labels_dataset(imagenet.Imagenet1000)


class IncludeClassesDataset(IncludeLabelsDataset):
    """
    Dataset that includes only the labels provided, with a limited number of
    samples. Note that classes are strings, like 'cat' or 'dog'.
    """

    accepts_include_labels = False
    accepts_include_classes = True

    def __init__(self, dataset, include_classes=()):
        super().__init__(dataset, include_labels=[
                dataset.classes.index(cls) for cls in include_classes
            ])


<<<<<<< HEAD
def get_include_labels_dataset(dataset):
    class Cls(IncludeLabelsDataset):
        def __init__(self, *args, root='./data', include_labels=(0,), **kwargs):
            super().__init__(
                dataset=dataset(*args, root=root, **kwargs),
                include_labels=include_labels)
    Cls.__name__ = f'{dataset.__class__.__name__}IncludeLabels'
    return Cls
=======
class CIFAR10IncludeLabels(IncludeLabelsDataset):

    def __init__(self, *args, root='./data', include_labels=(0,), **kwargs):
        super().__init__(
            dataset=cifar.CIFAR10(*args, root=root, **kwargs),
            include_labels=include_labels)


class CIFAR100IncludeLabels(IncludeLabelsDataset):

    def __init__(self, *args, root='./data', include_labels=(0,), **kwargs):
        super().__init__(
            dataset=cifar.CIFAR100(*args, root=root, **kwargs),
            include_labels=include_labels)


class TinyImagenet200IncludeLabels(IncludeLabelsDataset):

    def __init__(self, *args, root='./data', include_labels=(0,), **kwargs):
        super().__init__(
            dataset=imagenet.TinyImagenet200(*args, root=root, **kwargs),
            include_labels=include_labels)

>>>>>>> 2422114f


CIFAR10IncludeLabels = get_include_labels_dataset(datasets.CIFAR10)
CIFAR100IncludeLabels = get_include_labels_dataset(datasets.CIFAR100)
TinyImagenet200IncludeLabels = get_include_labels_dataset(imagenet.TinyImagenet200)
Imagenet1000IncludeLabels = get_include_labels_dataset(imagenet.Imagenet1000)


class ExcludeLabelsDataset(IncludeLabelsDataset):

    accepts_include_labels = False
    accepts_exclude_labels = True

    def __init__(self, dataset, exclude_labels=(0,)):
        k = len(dataset.classes)
        include_labels = set(range(k)) - set(exclude_labels)
        super().__init__(
            dataset=dataset,
            include_labels=include_labels)


<<<<<<< HEAD
def get_exclude_labels_dataset(dataset):
    class Cls(ExcludeLabelsDataset):
        def __init__(self, *args, root='./data', exclude_labels=(0,), **kwargs):
            super().__init__(
                dataset=dataset(*args, root=root, **kwargs),
                exclude_labels=exclude_labels)
    Cls.__name__ = f'{dataset.__class__.__name__}ExcludeLabels'
    return Cls
=======
class CIFAR10ExcludeLabels(ExcludeLabelsDataset):

    def __init__(self, *args, root='./data', exclude_labels=(0,), **kwargs):
        super().__init__(
            dataset=cifar.CIFAR10(*args, root=root, **kwargs),
            exclude_labels=exclude_labels)


class CIFAR100ExcludeLabels(ExcludeLabelsDataset):

    def __init__(self, *args, root='./data', exclude_labels=(0,), **kwargs):
        super().__init__(
            dataset=cifar.CIFAR100(*args, root=root, **kwargs),
            exclude_labels=exclude_labels)

>>>>>>> 2422114f


CIFAR10ExcludeLabels = get_exclude_labels_dataset(datasets.CIFAR10)
CIFAR100ExcludeLabels = get_exclude_labels_dataset(datasets.CIFAR100)
TinyImagenet200ExcludeLabels = get_exclude_labels_dataset(imagenet.TinyImagenet200)
Imagenet1000ExcludeLabels = get_exclude_labels_dataset(imagenet.Imagenet1000)<|MERGE_RESOLUTION|>--- conflicted
+++ resolved
@@ -121,7 +121,6 @@
         ])
 
 
-<<<<<<< HEAD
 def get_resample_labels_dataset(dataset):
     class Cls(ResampleLabelsDataset):
         def __init__(self, *args, root='./data', probability_labels=1, **kwargs):
@@ -130,30 +129,6 @@
                 probability_labels=probability_labels)
     Cls.__name__ = f'{dataset.__class__.__name__}ResampleLabels'
     return Cls
-=======
-class CIFAR10ResampleLabels(ResampleLabelsDataset):
-
-    def __init__(self, *args, root='./data', probability_labels=1, **kwargs):
-        super().__init__(
-            dataset=cifar.CIFAR10(*args, root=root, **kwargs),
-            probability_labels=probability_labels)
-
-
-class CIFAR100ResampleLabels(ResampleLabelsDataset):
-
-    def __init__(self, *args, root='./data', probability_labels=1, **kwargs):
-        super().__init__(
-            dataset=cifar.CIFAR100(*args, root=root, **kwargs),
-            probability_labels=probability_labels)
-
-
-class TinyImagenet200ResampleLabels(ResampleLabelsDataset):
-
-    def __init__(self, *args, root='./data', probability_labels=1, **kwargs):
-        super().__init__(
-            dataset=imagenet.TinyImagenet200(*args, root=root, **kwargs),
-            probability_labels=probability_labels)
->>>>>>> 2422114f
 
 
 CIFAR10ResampleLabels = get_resample_labels_dataset(datasets.CIFAR10)
@@ -177,7 +152,6 @@
             ])
 
 
-<<<<<<< HEAD
 def get_include_labels_dataset(dataset):
     class Cls(IncludeLabelsDataset):
         def __init__(self, *args, root='./data', include_labels=(0,), **kwargs):
@@ -186,31 +160,6 @@
                 include_labels=include_labels)
     Cls.__name__ = f'{dataset.__class__.__name__}IncludeLabels'
     return Cls
-=======
-class CIFAR10IncludeLabels(IncludeLabelsDataset):
-
-    def __init__(self, *args, root='./data', include_labels=(0,), **kwargs):
-        super().__init__(
-            dataset=cifar.CIFAR10(*args, root=root, **kwargs),
-            include_labels=include_labels)
-
-
-class CIFAR100IncludeLabels(IncludeLabelsDataset):
-
-    def __init__(self, *args, root='./data', include_labels=(0,), **kwargs):
-        super().__init__(
-            dataset=cifar.CIFAR100(*args, root=root, **kwargs),
-            include_labels=include_labels)
-
-
-class TinyImagenet200IncludeLabels(IncludeLabelsDataset):
-
-    def __init__(self, *args, root='./data', include_labels=(0,), **kwargs):
-        super().__init__(
-            dataset=imagenet.TinyImagenet200(*args, root=root, **kwargs),
-            include_labels=include_labels)
-
->>>>>>> 2422114f
 
 
 CIFAR10IncludeLabels = get_include_labels_dataset(datasets.CIFAR10)
@@ -232,7 +181,6 @@
             include_labels=include_labels)
 
 
-<<<<<<< HEAD
 def get_exclude_labels_dataset(dataset):
     class Cls(ExcludeLabelsDataset):
         def __init__(self, *args, root='./data', exclude_labels=(0,), **kwargs):
@@ -241,23 +189,6 @@
                 exclude_labels=exclude_labels)
     Cls.__name__ = f'{dataset.__class__.__name__}ExcludeLabels'
     return Cls
-=======
-class CIFAR10ExcludeLabels(ExcludeLabelsDataset):
-
-    def __init__(self, *args, root='./data', exclude_labels=(0,), **kwargs):
-        super().__init__(
-            dataset=cifar.CIFAR10(*args, root=root, **kwargs),
-            exclude_labels=exclude_labels)
-
-
-class CIFAR100ExcludeLabels(ExcludeLabelsDataset):
-
-    def __init__(self, *args, root='./data', exclude_labels=(0,), **kwargs):
-        super().__init__(
-            dataset=cifar.CIFAR100(*args, root=root, **kwargs),
-            exclude_labels=exclude_labels)
-
->>>>>>> 2422114f
 
 
 CIFAR10ExcludeLabels = get_exclude_labels_dataset(datasets.CIFAR10)
