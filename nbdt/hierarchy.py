from nbdt.utils import DATASETS, METHODS, Colors, fwd
from nbdt.graph import build_minimal_wordnet_graph, build_random_graph, \
    prune_single_successor_nodes, write_graph, get_wnids, generate_fname, \
    get_parser, get_wnids_from_dataset, get_directory, get_graph_path_from_args, \
    augment_graph, get_depth, build_induced_graph, read_graph, get_leaves, \
    get_roots, synset_to_wnid, wnid_to_name, get_root
from nbdt import data
from networkx.readwrite.json_graph import adjacency_data
from pathlib import Path
import os
import json
import torchvision
import base64
from io import BytesIO
from collections import defaultdict


############
# GENERATE #
############


def print_graph_stats(G, name):
    num_children = [len(succ) for succ in G.succ]
    print('[{}] \t Nodes: {} \t Depth: {} \t Max Children: {}'.format(
        name,
        len(G.nodes),
        get_depth(G),
        max(num_children)))


def assert_all_wnids_in_graph(G, wnids):
    assert all(wnid.strip() in G.nodes for wnid in wnids), [
        wnid for wnid in wnids if wnid not in G.nodes
    ]


def generate_hierarchy(
        dataset, method, seed=0, branching_factor=2, extra=0,
        no_prune=False, fname='', path='', single_path=False,
        induced_linkage='ward', induced_affinity='euclidean',
        checkpoint=None, arch=None, model=None, **kwargs):
    wnids = get_wnids_from_dataset(dataset)

    if method == 'wordnet':
        G = build_minimal_wordnet_graph(wnids, single_path)
    elif method == 'random':
        G = build_random_graph(wnids, seed=seed, branching_factor=branching_factor)
    elif method == 'induced':
        G = build_induced_graph(wnids,
            dataset=dataset,
            checkpoint=checkpoint,
            model=arch,
            linkage=induced_linkage,
            affinity=induced_affinity,
            branching_factor=branching_factor,
            state_dict=model.state_dict() if model is not None else None)
    else:
        raise NotImplementedError(f'Method "{method}" not yet handled.')
    print_graph_stats(G, 'matched')
    assert_all_wnids_in_graph(G, wnids)

    if not no_prune:
        G = prune_single_successor_nodes(G)
        print_graph_stats(G, 'pruned')
        assert_all_wnids_in_graph(G, wnids)

    if extra > 0:
        G, n_extra, n_imaginary = augment_graph(G, extra, True)
        print(f'[extra] \t Extras: {n_extra} \t Imaginary: {n_imaginary}')
        print_graph_stats(G, 'extra')
        assert_all_wnids_in_graph(G, wnids)

    path = get_graph_path_from_args(
        dataset=dataset,
        method=method,
        seed=seed,
        branching_factor=branching_factor,
        extra=extra,
        no_prune=no_prune,
        fname=fname,
        path=path,
        single_path=single_path,
        induced_linkage=induced_linkage,
        induced_affinity=induced_affinity,
        checkpoint=checkpoint,
        arch=arch)
    write_graph(G, path)

    Colors.green('==> Wrote tree to {}'.format(path))


########
# TEST #
########


def get_seen_wnids(wnid_set, nodes):
    leaves_seen = set()
    for leaf in nodes:
        if leaf in wnid_set:
            wnid_set.remove(leaf)
        if leaf in leaves_seen:
            pass
        leaves_seen.add(leaf)
    return leaves_seen


def match_wnid_leaves(wnids, G, tree_name):
    wnid_set = set()
    for wnid in wnids:
        wnid_set.add(wnid.strip())

    leaves_seen = get_seen_wnids(wnid_set, get_leaves(G))
    return leaves_seen, wnid_set


def match_wnid_nodes(wnids, G, tree_name):
    wnid_set = {wnid.strip() for wnid in wnids}
    leaves_seen = get_seen_wnids(wnid_set, G.nodes)

    return leaves_seen, wnid_set


def print_stats(leaves_seen, wnid_set, tree_name, node_type):
    print(f"[{tree_name}] \t {node_type}: {len(leaves_seen)} \t WNIDs missing from {node_type}: {len(wnid_set)}")
    if len(wnid_set):
        Colors.red(f"==> Warning: WNIDs in wnid.txt are missing from {tree_name} {node_type}")


def test_hierarchy(args):
    wnids = get_wnids_from_dataset(args.dataset)
    path = get_graph_path_from_args(**vars(args))
    print('==> Reading from {}'.format(path))

    G = read_graph(path)

    G_name = Path(path).stem

    leaves_seen, wnid_set1 = match_wnid_leaves(wnids, G, G_name)
    print_stats(leaves_seen, wnid_set1, G_name, 'leaves')

    leaves_seen, wnid_set2 = match_wnid_nodes(wnids, G, G_name)
    print_stats(leaves_seen, wnid_set2, G_name, 'nodes')

    num_roots = len(list(get_roots(G)))
    if num_roots == 1:
        Colors.green('Found just 1 root.')
    else:
        Colors.red(f'Found {num_roots} roots. Should be only 1.')

    if len(wnid_set1) == len(wnid_set2) == 0 and num_roots == 1:
        Colors.green("==> All checks pass!")
    else:
        Colors.red('==> Test failed')


#######
# VIS #
#######


def set_dot_notation(node, key, value):
    """
    >>> a = {}
    >>> set_dot_notation(a, 'above.href', 'hello')
    >>> a['above']['href']
    'hello'
    """
    curr = last = node
    key_part = key
    if '.' in key:
        for key_part in key.split('.'):
            last = curr
            curr[key_part] = node.get(key_part, {})
            curr = curr[key_part]
    last[key_part] = value


def build_tree(G, root,
        parent='null',
        color_info=(),
        force_labels_left=(),
        include_leaf_images=False,
        dataset=None,
        image_resize_factor=1,
        include_fake_sublabels=False,
        include_fake_labels=False,
        node_to_conf={}):
    """
    :param color_info dict[str, dict]: mapping from node labels or IDs to color
                                       information. This is by default just a
                                       key called 'color'
    """
    children = [
        build_tree(G, child, root,
            color_info=color_info,
            force_labels_left=force_labels_left,
            include_leaf_images=include_leaf_images,
            dataset=dataset,
            image_resize_factor=image_resize_factor,
            include_fake_sublabels=include_fake_sublabels,
            include_fake_labels=include_fake_labels,
            node_to_conf=node_to_conf)
        for child in G.succ[root]]
    _node = G.nodes[root]
    label = _node.get('label', '')
    sublabel = root

    if root.startswith('f') and label.startswith('(') and not include_fake_labels:
        label = ''

    if root.startswith('f') and not include_fake_sublabels:  # WARNING: hacky, ignores fake wnids -- this will have to be changed lol
        sublabel = ''

    node = {
        'sublabel': sublabel,
        'label': label,
        'parent': parent,
        'children': children,
        'alt': _node.get('alt', ', '.join(map(wnid_to_name, get_leaves(G, root=root)))),
        'id': root
    }

    if label in color_info:
        node.update(color_info[label])

    if root in color_info:
        node.update(color_info[root])

    if label in force_labels_left:
        node['force_text_on_left'] = True

    is_leaf = len(children) == 0
    if include_leaf_images and is_leaf:
        try:
            image = get_class_image_from_dataset(dataset, label)
        except UserWarning as e:
            print(e)
            return node
        base64_encode = image_to_base64_encode(image, format="jpeg")
        image_href = f"data:image/jpeg;base64,{base64_encode.decode('utf-8')}"
        image_height, image_width = image.size
        node['image'] = {
            'href': image_href,
            'width': image_width * image_resize_factor,
            'height': image_height *  image_resize_factor
        }

    for key, value in node_to_conf[root].items():
        set_dot_notation(node, key, value)
    return node


def build_graph(G):
    return {
        'nodes': [{
            'name': wnid,
            'label': G.nodes[wnid].get('label', ''),
            'id': wnid
        } for wnid in G.nodes],
        'links': [{
            'source': u,
            'target': v
        } for u, v in G.edges]
    }


def get_class_image_from_dataset(dataset, candidate):
    """Returns image for given class `candidate`. Image is PIL."""
    if isinstance(candidate, int):
        candidate = dataset.classes[candidate]
    for sample, label in dataset:
        intersection = compare_wnids(dataset.classes[label], candidate)
        if label == candidate or intersection:
            return sample
    raise UserWarning(f'No samples with label {candidate} found.')


def compare_wnids(label1, label2):
    from nltk.corpus import wordnet as wn  # entire script should not depend on wordnet
    synsets1 = wn.synsets(label1, pos=wn.NOUN)
    synsets2 = wn.synsets(label2, pos=wn.NOUN)
    wnids1 = set(map(synset_to_wnid, synsets1))
    wnids2 = set(map(synset_to_wnid, synsets2))
    return wnids1.intersection(wnids2)


def image_to_base64_encode(image, format="jpeg"):
    """Converts PIL image to base64 encoding, ready for use as data uri."""
    buffered = BytesIO()
    image.save(buffered, format=format)
    return base64.b64encode(buffered.getvalue())


<<<<<<< HEAD
def generate_vis(path_template, data, name, fname, zoom=2, straight_lines=True,
        show_sublabels=False, height=750, bg='#FFFFFF',
        text_rect='rgba(255,255,255,0.8)', stroke_width=0.3):
=======
def generate_vis(path_template, data, fname, zoom=2, straight_lines=True,
        show_sublabels=False, height=750, dark=False, margin_top=20,
        above_dy=325, y_node_sep=170, hide=[], _print=False, out_dir='.',
        scale=1, colormap='colormap_annotated.png', below_dy=475, root_y='null',
        width=1000, margin_left=250):
>>>>>>> cc7fd199
    with open(path_template) as f:
        html = f.read() \
        .replace(
            "CONFIG_MARGIN_LEFT",
            str(margin_left)) \
        .replace(
            "CONFIG_VIS_WIDTH",
            str(width)) \
        .replace(
            "CONFIG_SCALE",
            str(scale)) \
        .replace(
            "CONFIG_PRINT",
            str(_print).lower()) \
        .replace(
            "CONFIG_HIDE",
            str(hide)) \
        .replace(
            "CONFIG_Y_NODE_SEP",
            str(y_node_sep)) \
        .replace(
            "CONFIG_ABOVE_DY",
            str(above_dy)) \
        .replace(
            "CONFIG_BELOW_DY",
            str(below_dy)) \
        .replace(
            "CONFIG_TREE_DATA",
            json.dumps([data])) \
        .replace(
            "CONFIG_ZOOM",
            str(zoom)) \
        .replace(
            "CONFIG_STRAIGHT_LINES",
            str(straight_lines).lower()) \
        .replace(
            "CONFIG_SHOW_SUBLABELS",
            str(show_sublabels).lower()) \
        .replace(
            "CONFIG_TITLE",
            fname) \
        .replace(
            "CONFIG_VIS_HEIGHT",
            str(height)) \
        .replace(
            "CONFIG_BG_COLOR",
            bg) \
        .replace(
            "CONFIG_TEXT_RECT_COLOR",
<<<<<<< HEAD
            text_rect) \
        .replace(
            "CONFIG_STROKE_WIDTH",
            str(stroke_width))

    os.makedirs('out', exist_ok=True)
    path_html = f'out/{fname}-{name}.html'
=======
            "rgba(17,17,17,0.8)" if dark else "rgba(255,255,255,1)") \
        .replace(
            "CONFIG_MARGIN_TOP",
            str(margin_top)) \
        .replace(
            "CONFIG_ROOT_Y",
            str(root_y)) \
        .replace(
            "CONFIG_COLORMAP",
            f'''<img src="{colormap}" style="
        position: absolute;
        top: 40px;
        left: 80px;
        height: 250px;
        border: 4px solid #ccc;">''' if isinstance(colormap, str) and os.path.exists(colormap) else ''
        )

    os.makedirs(out_dir, exist_ok=True)
    path_html = f'{out_dir}/{fname}.html'
>>>>>>> cc7fd199
    with open(path_html, 'w') as f:
        f.write(html)

    Colors.green('==> Wrote HTML to {}'.format(path_html))


def get_color_info(G, color, color_leaves, color_path_to=None, color_nodes=(),
        theme='regular'):
    """Mapping from node to color information."""
    nodes = {}

    theme_to_bg = {
        'minimal': '#EEEEEE',
        'dark': '#111111'
    }
    nodes['bg'] = theme_to_bg.get(theme, '#FFFFFF')

    theme_to_text_rect = {
        'dark': 'rgba(17,17,17,0.8)'
    }
    nodes['text_rect'] = theme_to_text_rect.get(theme, 'rgba(255,255,255,0.8)')

    leaves = list(get_leaves(G))
    if color_leaves:
        for leaf in leaves:
<<<<<<< HEAD
            nodes[leaf] = {'color': color, 'theme': theme}

    for (id, node) in G.nodes.items():
        if node.get('label', '') in color_nodes or id in color_nodes:
            nodes[id] = {'color': color, 'theme': theme}
        else:
            nodes[id] = {'color': 'gray', 'theme': theme}
=======
            nodes[leaf] = {'color': color, 'highlighted': True}

    for (id, node) in G.nodes.items():
        if node.get('label', '') in color_nodes or id in color_nodes:
            nodes[id] = {'color': color, 'highlighted': True}
>>>>>>> cc7fd199

    root = get_root(G)
    target = None
    for leaf in leaves:
        node = G.nodes[leaf]
        if node.get('label', '') == color_path_to or leaf == color_path_to:
            target = leaf
            break

    if target is not None:
        for node in G.nodes:
            nodes[node] = {'color': '#cccccc', 'color_incident_edge': True, 'highlighted': False}

        while target != root:
<<<<<<< HEAD
            nodes[target] = {'color': color, 'color_incident_edge': True, 'theme': theme}
            view = G.pred[target]
            target = list(view.keys())[0]
        nodes[root] = {'color': color, 'theme': theme}
=======
            nodes[target] = {'color': color, 'color_incident_edge': True, 'highlighted': True}
            view = G.pred[target]
            target = list(view.keys())[0]
        nodes[root] = {'color': color, 'highlighted': True}
>>>>>>> cc7fd199
    return nodes


def generate_vis_fname(vis_color_path_to=None, vis_out_fname=None, **kwargs):
    fname = vis_out_fname
    if fname is None:
        fname = generate_fname(**kwargs).replace('graph-', f'{kwargs["dataset"]}-', 1)
    if vis_color_path_to is not None:
        fname += '-' + vis_color_path_to
    return fname


def generate_node_conf(node_conf):
    node_to_conf = defaultdict(lambda: {})
    if not node_conf:
        return node_to_conf

    for node, key, value in node_conf:
        if value.isdigit():
            value = int(value)
        node_to_conf[node][key] = value
    return node_to_conf


def generate_hierarchy_vis(args):
    path = get_graph_path_from_args(**vars(args))
    print('==> Reading from {}'.format(path))

    G = read_graph(path)

    roots = list(get_roots(G))
    num_roots = len(roots)
    root = args.vis_root or next(get_roots(G))

    assert root in G, f'Node {root} is not a valid node. Nodes: {G.nodes}'

    dataset = None
    if args.dataset and args.vis_leaf_images:
        cls = getattr(data, args.dataset)
        dataset = cls(root='./data', train=False, download=True)

    color_info = get_color_info(
        G,
        args.color,
        color_leaves=not args.vis_no_color_leaves,
        color_path_to=args.vis_color_path_to,
        color_nodes=args.vis_color_nodes or (),
        theme=args.vis_theme)

    node_to_conf = generate_node_conf(args.vis_node_conf)

    tree = build_tree(G, root,
        color_info=color_info,
        force_labels_left=args.vis_force_labels_left or [],
        dataset=dataset,
        include_leaf_images=args.vis_leaf_images,
        image_resize_factor=args.vis_image_resize_factor,
        include_fake_sublabels=args.vis_fake_sublabels,
        node_to_conf=node_to_conf)
    graph = build_graph(G)

    if num_roots > 1:
        Colors.red(f'Found {num_roots} roots! Should be only 1: {roots}')
    else:
        print(f'Found just {num_roots} root.')

    fname = generate_vis_fname(**vars(args))
    parent = Path(fwd()).parent
    generate_vis(
        str(parent / 'nbdt/templates/tree-template.html'), tree, fname,
        zoom=args.vis_zoom,
        straight_lines=not args.vis_curved,
        show_sublabels=args.vis_sublabels,
        height=args.vis_height,
<<<<<<< HEAD
        bg=color_info['bg'],
        text_rect=color_info['text_rect'])
=======
        width=args.vis_width,
        dark=args.vis_dark,
        margin_top=args.vis_margin_top,
        margin_left=args.vis_margin_left,
        hide=args.vis_hide or [],
        above_dy=args.vis_above_dy,
        below_dy=args.vis_below_dy,
        scale=args.vis_scale,
        root_y=args.vis_root_y,
        colormap=args.vis_colormap)
>>>>>>> cc7fd199
<|MERGE_RESOLUTION|>--- conflicted
+++ resolved
@@ -293,17 +293,12 @@
     return base64.b64encode(buffered.getvalue())
 
 
-<<<<<<< HEAD
-def generate_vis(path_template, data, name, fname, zoom=2, straight_lines=True,
-        show_sublabels=False, height=750, bg='#FFFFFF',
-        text_rect='rgba(255,255,255,0.8)', stroke_width=0.3):
-=======
 def generate_vis(path_template, data, fname, zoom=2, straight_lines=True,
-        show_sublabels=False, height=750, dark=False, margin_top=20,
+        show_sublabels=False, height=750, margin_top=20,
         above_dy=325, y_node_sep=170, hide=[], _print=False, out_dir='.',
         scale=1, colormap='colormap_annotated.png', below_dy=475, root_y='null',
-        width=1000, margin_left=250):
->>>>>>> cc7fd199
+        width=1000, margin_left=250, bg='#FFFFFF',
+        text_rect='rgba(255,255,255,0.8)', stroke_width=0.3):
     with open(path_template) as f:
         html = f.read() \
         .replace(
@@ -353,16 +348,10 @@
             bg) \
         .replace(
             "CONFIG_TEXT_RECT_COLOR",
-<<<<<<< HEAD
             text_rect) \
         .replace(
             "CONFIG_STROKE_WIDTH",
-            str(stroke_width))
-
-    os.makedirs('out', exist_ok=True)
-    path_html = f'out/{fname}-{name}.html'
-=======
-            "rgba(17,17,17,0.8)" if dark else "rgba(255,255,255,1)") \
+            str(stroke_width)) \
         .replace(
             "CONFIG_MARGIN_TOP",
             str(margin_top)) \
@@ -381,7 +370,6 @@
 
     os.makedirs(out_dir, exist_ok=True)
     path_html = f'{out_dir}/{fname}.html'
->>>>>>> cc7fd199
     with open(path_html, 'w') as f:
         f.write(html)
 
@@ -407,21 +395,13 @@
     leaves = list(get_leaves(G))
     if color_leaves:
         for leaf in leaves:
-<<<<<<< HEAD
-            nodes[leaf] = {'color': color, 'theme': theme}
+            nodes[leaf] = {'color': color, 'highlighted': True, 'theme': theme}
 
     for (id, node) in G.nodes.items():
         if node.get('label', '') in color_nodes or id in color_nodes:
-            nodes[id] = {'color': color, 'theme': theme}
+            nodes[id] = {'color': color, 'highlighted': True, 'theme': theme}
         else:
             nodes[id] = {'color': 'gray', 'theme': theme}
-=======
-            nodes[leaf] = {'color': color, 'highlighted': True}
-
-    for (id, node) in G.nodes.items():
-        if node.get('label', '') in color_nodes or id in color_nodes:
-            nodes[id] = {'color': color, 'highlighted': True}
->>>>>>> cc7fd199
 
     root = get_root(G)
     target = None
@@ -436,17 +416,10 @@
             nodes[node] = {'color': '#cccccc', 'color_incident_edge': True, 'highlighted': False}
 
         while target != root:
-<<<<<<< HEAD
-            nodes[target] = {'color': color, 'color_incident_edge': True, 'theme': theme}
-            view = G.pred[target]
-            target = list(view.keys())[0]
-        nodes[root] = {'color': color, 'theme': theme}
-=======
-            nodes[target] = {'color': color, 'color_incident_edge': True, 'highlighted': True}
+            nodes[target] = {'color': color, 'color_incident_edge': True, 'highlighted': True, 'theme': theme}
             view = G.pred[target]
             target = list(view.keys())[0]
         nodes[root] = {'color': color, 'highlighted': True}
->>>>>>> cc7fd199
     return nodes
 
 
@@ -521,12 +494,9 @@
         straight_lines=not args.vis_curved,
         show_sublabels=args.vis_sublabels,
         height=args.vis_height,
-<<<<<<< HEAD
         bg=color_info['bg'],
-        text_rect=color_info['text_rect'])
-=======
+        text_rect=color_info['text_rect'],
         width=args.vis_width,
-        dark=args.vis_dark,
         margin_top=args.vis_margin_top,
         margin_left=args.vis_margin_left,
         hide=args.vis_hide or [],
@@ -534,5 +504,4 @@
         below_dy=args.vis_below_dy,
         scale=args.vis_scale,
         root_y=args.vis_root_y,
-        colormap=args.vis_colormap)
->>>>>>> cc7fd199
+        colormap=args.vis_colormap)