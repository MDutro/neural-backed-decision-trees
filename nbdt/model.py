--- conflicted
+++ resolved
@@ -67,13 +67,8 @@
         new_to_old_classes = new_to_old_classes or node.new_to_old_classes
         num_classes = num_classes or node.num_classes
         return torch.stack([
-<<<<<<< HEAD
-            outputs.T[new_to_old_classes[new_label]].mean(dim=0)
-            for new_label in range(num_classes)
-=======
             outputs.T[node.child_index_to_class_index[child_index]].mean(dim=0)
             for child_index in range(node.num_classes)
->>>>>>> 2422114f
         ]).T
 
     @classmethod
