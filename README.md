--- conflicted
+++ resolved
@@ -1,8 +1,5 @@
 ## Setup
 
-<<<<<<< HEAD
-https://docs.google.com/spreadsheets/d/1xFTubRU3J6e8XLSgzZHURQAp66UtaCqNS5ehCd-K9jI/edit#gid=0
-=======
 - downloaded `structure_released.xml` from http://image-net.org/download-toolbox
 - downloaded tiny-imagenet-200 from https://tiny-imagenet.herokuapp.com/
 
@@ -79,7 +76,6 @@
 
 - The ResNet10Tree and the ResNet101 models have comparable complexity -- former with 9 gflops, 135 mb params and the latter with 8 gflops, 155 mb params.
 - The ResNet10JointTree and the ResNet10 models have comparable complexity
->>>>>>> 0658abda
 
 -----------------
 
